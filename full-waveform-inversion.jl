--- conflicted
+++ resolved
@@ -305,7 +305,7 @@
     return transpose_flag ? sparse(J, I, V, n, N) : sparse(I, J, V, N, n)
 end
 
-<<<<<<< HEAD
+
 # ╔═╡ 44c67e33-b9b6-4244-bb1b-3821009bff18
 #function gradρ(fields_forw, fields_adj, pa)
 #    (; nx, nz, tarray, tgrid, dt, nt) = pa
@@ -348,10 +348,9 @@
 	
         (:▽ρs ∈ keys(grad)) && copyto!(grad.▽ρs[it], ▽ρ )
         (:▽μs ∈ keys(grad)) && copyto!(grad.▽μs[it],▽μ)
-=======
+
 # ╔═╡ ab8b1a22-ca7a-409e-832e-8d5d08a29a1e
 md"### Data"
->>>>>>> 46707f0e
 
 # ╔═╡ f4d91971-f806-4c5c-8548-b58a20acfb2c
 function initialize_data(grid_param, ageom)
