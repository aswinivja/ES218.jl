--- conflicted
+++ resolved
@@ -109,11 +109,8 @@
 r = min(xgrid[end] - xgrid[1], zgrid[end] - zgrid[1]) * 0.5
 
 # ╔═╡ 45bd4e43-b703-4bbc-8dfa-07bb835e4117
-<<<<<<< HEAD
+
 courant_number = 0.2
-=======
-courant_number = 0.1
->>>>>>> 2900f62b
 
 # ╔═╡ cb83dbd1-c423-4b27-b29e-7dc8051f43d5
 md"""
@@ -131,8 +128,7 @@
 ## Generate Observed Data
 """
 
-<<<<<<< HEAD
-=======
+
 # ╔═╡ a5cba7a8-bfd2-4a86-84e6-34b7f966321b
 @bind rec_obs PlutoUI.combine() do Child
     md"""
@@ -143,15 +139,14 @@
 # ╔═╡ e15cc25c-8880-4f36-bf08-a997a79d78fc
 # plot the observed data ntxnr
 
->>>>>>> 2900f62b
+
 # ╔═╡ 22b8db91-73a0-46df-87fd-7cf0b66ee37d
 md"""
 ## Reference Medium
 This will also serve as an initial model during inversion.
 """
 
-<<<<<<< HEAD
-=======
+
 # ╔═╡ 8b3776bd-509b-4232-9737-36c9ae003350
 begin
     # Physics of medium
@@ -179,19 +174,19 @@
 # ╔═╡ ac33b7b1-d042-48ba-ba31-b303029b820a
 # plot the modelled data 
 
->>>>>>> 2900f62b
+
 # ╔═╡ c73f69d0-69e6-47f1-97b0-3e81218776e6
 md"""
 ## Data Error
 """
 
-<<<<<<< HEAD
+
 # ╔═╡ a3a9deea-e2d6-4d58-90d7-5a54be176289
 md"## Adjoint Simulation"
 
 # ╔═╡ 54242145-429f-4480-8e5b-e3b51e347097
 
-=======
+
 # ╔═╡ 97e8f3df-b352-4892-99bb-fa668b3470f7
 # plot d - dobs
 
@@ -244,7 +239,7 @@
 md"""
 Observer 2
 """
->>>>>>> 2900f62b
+
 
 # ╔═╡ fc49a6d7-a1b1-458a-a9ad-e120282bbabc
 md"""
@@ -336,7 +331,6 @@
     nothing
 end
 
-<<<<<<< HEAD
 # ╔═╡ 9a77180b-0bfa-4401-af30-d95f14e10d2c
 @bind t_forw Slider(range(1,nt),show_value=true)
 
@@ -348,10 +342,10 @@
     ρref = ones(nz, nx) *  3.22 * 10^-3 * 10^15 # density in kg/km3
 	initial_medium = bundle_medium(μref, ρref)
 end;
-=======
+
 # ╔═╡ 58b862d9-738e-4ba2-bf2b-e195a586a51e
 length(tgrid)
->>>>>>> 2900f62b
+
 
 # ╔═╡ dde549a0-a655-4fab-8cad-7320ce08495f
 @bind tsnap_forw PlutoUI.combine() do Child
@@ -472,16 +466,12 @@
 # ╔═╡ 15bbf544-34bd-4d38-bac5-0f43b1305df3
 function propagate!(data, fields, pa, medium, forcing_transform_mat, forcing, adj=false)
     reset_fields!(fields)
-<<<<<<< HEAD
-    vy, dvydx, dvydz, σyx, σyz, dσyxdx, dσyzdz = fields
-    (; nx, nz, tarray, tgrid) = pa
-    dt = step(tgrid)
-    nt = length(tgrid)
+
 	f_grid = zeros(nz*nx)
-=======
+
     (; vy, dvydx, dvydz, σyx, σyz, dσyxdx, dσyzdz) = fields
     (; nx, nz, tarray, tgrid, dt, nt) = pa
->>>>>>> 2900f62b
+
 
     (; μ, ρ, invρ) = medium
 
@@ -497,17 +487,12 @@
         Dx!(dvydx, vy)
         # # Dz!(dvydz, vy)
 
-<<<<<<< HEAD
+
         @. σyx = σyx + μ * dvydx * dt
         @. σyx = σyx * pa.tarray
         @. σyz = σyz + μ * dvydz * dt
         @. σyz = σyz * pa.tarray
-=======
-        # @. σyx = σyx + μ * dvydx * dt
-        # @. σyx = σyx * pa.tarray
-        # @. σyz = σyz + μ * dvydz * dt
-        # @. σyz = σyz * pa.tarray
->>>>>>> 2900f62b
+
 
         # # Dx!(dσyxdx, σyx)
         # # Dz!(dσyzdz, σyz)
@@ -517,7 +502,7 @@
         # # need to view vy as a vector for source/recording operations
         # vyv = view(vy, :)
 
-<<<<<<< HEAD
+
         # add body force
         f = forcing[it]
 		if adj
@@ -525,25 +510,18 @@
 		else
 			mul!(vyv, Rs, f, dt, 1.0)
 		end
-=======
-        # # add body force
-        # f = forcing[it]
-        # mul!(vyv, Rs, f, 1.0, 1.0)
->>>>>>> 2900f62b
+
+            # mul!(vyv, Rs, f, 1.0, 1.0)
+
 
         # # record data
         # d = data[it]
         # mul!(d, Rr, vyv)
 
-<<<<<<< HEAD
         (:vys ∈ keys(fields)) && copyto!(fields.vys[it], vy)
         (:σyxs ∈ keys(fields)) && copyto!(fields.σyxs[it], σyx)
         (:σyzs ∈ keys(fields)) && copyto!(fields.σyzs[it], σyz)
-=======
-        # (:vys ∈ keys(fields)) && copyto!(fields.vys[it], vy)
-        # (:σyxs ∈ keys(fields)) && copyto!(fields.σyxs[it], σyx)
-        # (:σyzs ∈ keys(fields)) && copyto!(fields.σyzs[it], σyz)
->>>>>>> 2900f62b
+
     end
 
     return nothing
@@ -679,17 +657,16 @@
 # ╔═╡ 62a18fa1-b4d6-4fde-b4a7-09fad6b16a22
 fields_true = initialize_fields(grid_param, nt);
 
-<<<<<<< HEAD
 # ╔═╡ ba4c4fd5-56d0-4004-8858-377139cc3d3c
 dobs = initialize_data(grid_param, ageom);
-=======
+
 # ╔═╡ 897f60b6-fad7-4167-bc5a-f5b48b1f159c
 begin
     # fields_true = initialize_fields(pa)
     copyto!(fields_true.vy, vy0)
     propagate!(fields_true, pa, medium_true, source_forcing)
 end;
->>>>>>> 2900f62b
+
 
 # ╔═╡ 6ece24cb-adc1-4aea-93c2-cc74167b26f6
 heatmap(tgrid,range(1,ageom.nr),cat(dobs..., dims=2),xlabel="Time(s)",ylabel="Receiver",title="Observed data",legend=:none)
@@ -698,19 +675,19 @@
 plot(dobs[rec_obs[1], :], label=nothing)
 
 # ╔═╡ 7b84af8f-939a-47ed-8a0b-5721ce026d79
-<<<<<<< HEAD
+
 @time propagate!(dobs, fields_true, grid_param, medium_true, true_forcing_transform, source_forcing)
 
 # ╔═╡ 11ca5d78-1434-41ce-9e3b-88ed63474128
 plot_medium(initial_medium,grid_param)
-=======
+
 @time propagate!(dobs, fields_true, grid_param, medium_true, ageom, source_forcing)
->>>>>>> 2900f62b
+
 
 # ╔═╡ af1389bb-b13a-496d-914d-fc99a0b904c9
 fields_forw = initialize_fields(grid_param, nt, snap_store=true);
 
-<<<<<<< HEAD
+
 # ╔═╡ 804e23ee-d7bc-4ed9-8b46-ad462442bccc
 dref = initialize_data(grid_param, ageom);
 
@@ -737,7 +714,7 @@
 
 # ╔═╡ f129bfac-b0d5-482b-98e5-856c26c0fc3f
 @time propagate!(dadj, fields_adj, grid_param, initial_medium, ref_forcing_transform, rec_forcing, true)
-=======
+
 # ╔═╡ d8bf631c-375c-4c54-b674-a724e240b9b2
 begin
     # fig1 = myheat(snaps_store_ref.vy[tsnap_forw[1]], L"Particle Velocity $v_y$ Reference")
@@ -749,7 +726,7 @@
 begin
     snaps_store_ref = propagate!(fields_forw, pa, initial_medium, source_forcing)
 end;
->>>>>>> 2900f62b
+
 
 # ╔═╡ c14a41a4-fb74-4e23-b513-f3bd213f5057
 begin
@@ -1905,13 +1882,11 @@
 # ╠═11ca5d78-1434-41ce-9e3b-88ed63474128
 # ╠═cfb83df9-1e43-418f-870e-806a57c46407
 # ╠═af1389bb-b13a-496d-914d-fc99a0b904c9
-<<<<<<< HEAD
 # ╠═804e23ee-d7bc-4ed9-8b46-ad462442bccc
 # ╠═b075b29b-0be2-467e-9e27-0280fad35520
 # ╠═f2e77de4-f1a7-4cb8-a6b7-f9db0d807720
 # ╠═9a77180b-0bfa-4401-af30-d95f14e10d2c
 # ╠═ae2391be-a7c7-4612-a58b-909c6d5eac0d
-=======
 # ╠═1ac5f26c-756b-4369-8eb1-8ed36d34a5e7
 # ╠═6fd7a62a-a5b9-4c06-b7f4-d0a4263eecfd
 # ╠═f1098f54-ebea-48cb-98bf-fd11397f0dd1
@@ -1923,18 +1898,15 @@
 # ╠═ab04a26d-895c-4409-8725-e3e24bca40aa
 # ╠═ac33b7b1-d042-48ba-ba31-b303029b820a
 # ╠═479e8710-4b1d-4223-a405-9d0bcde8fded
->>>>>>> 2900f62b
 # ╟─c73f69d0-69e6-47f1-97b0-3e81218776e6
 # ╠═59155ad5-d341-4e16-b7cc-b6a3def51992
 # ╠═bdd9e0d1-9f99-4957-85fa-ef9e258637d5
 # ╟─a3a9deea-e2d6-4d58-90d7-5a54be176289
 # ╠═1b6e41ed-75a0-4b12-b390-78538566ce43
-<<<<<<< HEAD
 # ╠═e32d0418-6e18-485b-a6ea-0a982d63e1d2
 # ╠═4e5a992d-303a-431c-a2c2-e5f3214a1da6
 # ╠═f129bfac-b0d5-482b-98e5-856c26c0fc3f
 # ╠═54242145-429f-4480-8e5b-e3b51e347097
-=======
 # ╠═bcc11013-e185-4b22-b109-6bd4532462d2
 # ╠═ca037fb0-b5cf-496d-8157-14e52f1e8bd6
 # ╠═7833c2b6-52a8-489e-adcf-9f7e5c082515
@@ -1946,7 +1918,6 @@
 # ╟─ebcaf0f0-83ed-436e-938f-9e29c0f3fa38
 # ╟─26cebdf0-84f2-4df8-8fe2-b3ad1844c786
 # ╟─35b8eb3c-0364-44a3-9404-6933c7703ebc
->>>>>>> 2900f62b
 # ╟─fc49a6d7-a1b1-458a-a9ad-e120282bbabc
 # ╠═c5815f5e-9164-11ec-10e1-691834761dff
 # ╟─6be2f4c2-e9ed-43c2-b66c-ef3176bb9000
